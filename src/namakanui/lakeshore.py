--- conflicted
+++ resolved
@@ -106,21 +106,14 @@
         # Lakeshore.update
     
     def cmd(self, c):
-<<<<<<< HEAD
         '''Send cmd c. If "?" in c, the last reply will be repeated because of GPIB buffer.'''
-=======
-        '''Send cmd c. If "?" in c, return reply str.'''
->>>>>>> 184fae54
         self.log.debug('cmd(%s)', c)
 
         c = c.strip()
         if hasattr(c, 'encode'):
             c = c.encode()  # convert to bytes
 
-<<<<<<< HEAD
-=======
         # reconnect every time since Lakeshore disconnects us too quickly
->>>>>>> 184fae54
         self.log.debug('connecting Lakeshore, %s:%d', self.ip, self.port)
         s = socket.socket()
         s.settimeout(self.timeout)
@@ -138,12 +131,6 @@
             s.sendall(b'++eos 3\n')
             # Assert EOI with last byte to indicate end of data
             s.sendall(b'++eoi 1\n')
-<<<<<<< HEAD
-        s.sendall(c + b'\r\n')
-        r = b''
-        while b'\r\n' not in r:
-            r += s.recv(4096)
-=======
 
         s.sendall(c + b'\r\n')
 
@@ -153,7 +140,6 @@
         while b'\r\n' not in r:
             r += s.recv(4096)
 
->>>>>>> 184fae54
         self.log.debug('close')
         s.close()
         self.log.debug('cmd: %s; reply: %s', c, r)
