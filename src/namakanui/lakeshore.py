--- conflicted
+++ resolved
@@ -101,23 +101,6 @@
             self.s = socket.socket()
             self.s.settimeout(self.timeout)
             self.s.connect((self.ip, self.port))
-<<<<<<< HEAD
-
-            # Set mode as CONTROLLER
-            self.s.sendall(b"++mode 1\n")
-            # Set HP33120A address
-            self.s.sendall(b"++addr 12\n")
-            # Turn off read-after-write to avoid "Query Unterminated" errors
-            self.s.sendall(b"++auto 0\n")
-            # Read timeout is 500 msec
-            self.s.sendall(b"++read_tmo_ms 500\n")
-            # Do not append CR or LF to GPIB data
-            self.s.sendall(b"++eos 3\n")
-            # Assert EOI with last byte to indicate end of data
-            self.s.sendall(b"++eoi 1\n")
-
-            _ = self.cmd('*CLS')
-=======
             
             if self.gpib:
                 # Set mode as CONTROLLER
@@ -134,7 +117,6 @@
                 self.s.sendall(b'++eoi 1\n')
             
             self.cmd('*CLS')
->>>>>>> 83643852
             idn = self.cmd('*IDN?')
             self.log.debug('Lakeshore IDN: %s', idn)
         
@@ -167,20 +149,14 @@
         while select.select([self.s],[],[],0.0)[0]:
             self.s.recv(4096)
         self.s.sendall(c + b'\r\n')
-        self.s.sendall(b"++read eoi\n")
         if b'?' not in c:
             return
         if self.gpib:
             self.s.sendall(b'++read eoi\n')  # read GPIB reply
         r = b''
         while b'\r\n' not in r:
-<<<<<<< HEAD
-            r += self.s.recv(64)
-        print(f'CMD: {c}; \tReturn: {r}')
-=======
             r += self.s.recv(4096)
         self.log.debug('cmd: %s; reply: %s', c, r)
->>>>>>> 83643852
         return r.strip().decode()  # convert to str
         # Lakeshore.cmd
         
